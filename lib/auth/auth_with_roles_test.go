/*
Copyright 2021 Gravitational, Inc.

Licensed under the Apache License, Version 2.0 (the "License");
you may not use this file except in compliance with the License.
You may obtain a copy of the License at

    http://www.apache.org/licenses/LICENSE-2.0

Unless required by applicable law or agreed to in writing, software
distributed under the License is distributed on an "AS IS" BASIS,
WITHOUT WARRANTIES OR CONDITIONS OF ANY KIND, either express or implied.
See the License for the specific language governing permissions and
limitations under the License.
*/

package auth

import (
	"context"
	"crypto/x509/pkix"
	"fmt"
	"testing"
	"time"

	"github.com/gravitational/teleport/api/client/proto"
	"github.com/gravitational/teleport/api/defaults"
	"github.com/gravitational/teleport/api/types"
	"github.com/gravitational/teleport/lib/tlsca"

	"github.com/google/go-cmp/cmp"
	"github.com/pborman/uuid"
	"github.com/stretchr/testify/require"
)

// TestSSOUserCanReissueCert makes sure that SSO user can reissue certificate
// for themselves.
func TestSSOUserCanReissueCert(t *testing.T) {
	ctx := context.Background()
	srv := newTestTLSServer(t)

	// Create test SSO user.
	user, _, err := CreateUserAndRole(srv.Auth(), "sso-user", []string{"role"})
	require.NoError(t, err)
	user.SetCreatedBy(types.CreatedBy{
		Connector: &types.ConnectorRef{Type: "oidc", ID: "google"},
	})
	err = srv.Auth().UpdateUser(ctx, user)
	require.NoError(t, err)

	client, err := srv.NewClient(TestUser(user.GetName()))
	require.NoError(t, err)

	_, pub, err := srv.Auth().GenerateKeyPair("")
	require.NoError(t, err)

	_, err = client.GenerateUserCerts(ctx, proto.UserCertsRequest{
		PublicKey: pub,
		Username:  user.GetName(),
		Expires:   time.Now().Add(time.Hour),
	})
	require.NoError(t, err)
}

// TestGenerateDatabaseCert makes sure users and services with appropriate
// permissions can generate certificates for self-hosted databases.
func TestGenerateDatabaseCert(t *testing.T) {
	t.Parallel()
	ctx := context.Background()
	srv := newTestTLSServer(t)

	// This user can't impersonate anyone and can't generate database certs.
	userWithoutAccess, _, err := CreateUserAndRole(srv.Auth(), "user", []string{"role1"})
	require.NoError(t, err)

	// This user can impersonate system role Db.
	userImpersonateDb, roleDb, err := CreateUserAndRole(srv.Auth(), "user-impersonate-db", []string{"role2"})
	require.NoError(t, err)
	roleDb.SetImpersonateConditions(types.Allow, types.ImpersonateConditions{
		Users: []string{string(types.RoleDatabase)},
		Roles: []string{string(types.RoleDatabase)},
	})
	require.NoError(t, srv.Auth().UpsertRole(ctx, roleDb))

	tests := []struct {
		desc     string
		identity TestIdentity
		err      string
	}{
		{
			desc:     "user can't sign database certs",
			identity: TestUser(userWithoutAccess.GetName()),
			err:      "access denied",
		},
		{
			desc:     "user can impersonate Db and sign database certs",
			identity: TestUser(userImpersonateDb.GetName()),
		},
		{
			desc:     "built-in admin can sign database certs",
			identity: TestAdmin(),
		},
		{
			desc:     "database service can sign database certs",
			identity: TestBuiltin(types.RoleDatabase),
		},
	}

	// Generate CSR once for speed sake.
	priv, _, err := srv.Auth().GenerateKeyPair("")
	require.NoError(t, err)
	csr, err := tlsca.GenerateCertificateRequestPEM(pkix.Name{CommonName: "test"}, priv)
	require.NoError(t, err)

	for _, test := range tests {
		t.Run(test.desc, func(t *testing.T) {
			client, err := srv.NewClient(test.identity)
			require.NoError(t, err)

			_, err = client.GenerateDatabaseCert(ctx, &proto.DatabaseCertRequest{CSR: csr})
			if test.err != "" {
				require.EqualError(t, err, test.err)
			} else {
				require.NoError(t, err)
			}
		})
	}
}

type testDynamicallyConfigurableRBACParams struct {
	kind                          string
	storeDefault, storeConfigFile func(*Server)
	get, set, reset               func(*ServerWithRoles) error
	alwaysReadable                bool
}

// TestDynamicConfigurationRBACVerbs tests the dynamic configuration RBAC verbs described
// in rfd/0016-dynamic-configuration.md § Implementation.
func testDynamicallyConfigurableRBAC(t *testing.T, p testDynamicallyConfigurableRBACParams) {
	testAuth, err := NewTestAuthServer(TestAuthServerConfig{Dir: t.TempDir()})
	require.NoError(t, err)

	testOperation := func(op func(*ServerWithRoles) error, allowRules []types.Rule, expectErr, withConfigFile bool) func(*testing.T) {
		return func(t *testing.T) {
			if withConfigFile {
				p.storeConfigFile(testAuth.AuthServer)
			} else {
				p.storeDefault(testAuth.AuthServer)
			}
			server := serverWithAllowRules(t, testAuth, allowRules)
			opErr := op(server)
			if expectErr {
				require.Error(t, opErr)
			} else {
				require.NoError(t, opErr)
			}
		}
	}

	// runTestCases generates all non-empty RBAC verb combinations and checks the expected
	// error for each operation.
	runTestCases := func(withConfigFile bool) {
		for _, canCreate := range []bool{false, true} {
			for _, canUpdate := range []bool{false, true} {
				for _, canRead := range []bool{false, true} {
					if !canRead && !canUpdate && !canCreate {
						continue
					}
					verbs := []string{}
					expectGetErr, expectSetErr, expectResetErr := true, true, true
					if canRead || p.alwaysReadable {
						verbs = append(verbs, types.VerbRead)
						expectGetErr = false
					}
					if canUpdate {
						verbs = append(verbs, types.VerbUpdate)
						if !withConfigFile {
							expectSetErr, expectResetErr = false, false
						}
					}
					if canCreate {
						verbs = append(verbs, types.VerbCreate)
						if canUpdate {
							expectSetErr = false
						}
					}
					allowRules := []types.Rule{
						{
							Resources: []string{p.kind},
							Verbs:     verbs,
						},
					}
					t.Run(fmt.Sprintf("get %v %v", verbs, withConfigFile), testOperation(p.get, allowRules, expectGetErr, withConfigFile))
					t.Run(fmt.Sprintf("set %v %v", verbs, withConfigFile), testOperation(p.set, allowRules, expectSetErr, withConfigFile))
					t.Run(fmt.Sprintf("reset %v %v", verbs, withConfigFile), testOperation(p.reset, allowRules, expectResetErr, withConfigFile))
				}
			}
		}
	}

	runTestCases(false)
	runTestCases(true)
}

func TestAuthPreferenceRBAC(t *testing.T) {
	t.Parallel()
	ctx := context.Background()
	testDynamicallyConfigurableRBAC(t, testDynamicallyConfigurableRBACParams{
		kind: types.KindClusterAuthPreference,
		storeDefault: func(s *Server) {
			s.SetAuthPreference(ctx, types.DefaultAuthPreference())
		},
		storeConfigFile: func(s *Server) {
			authPref := types.DefaultAuthPreference()
			authPref.SetOrigin(types.OriginConfigFile)
			s.SetAuthPreference(ctx, authPref)
		},
		get: func(s *ServerWithRoles) error {
			_, err := s.GetAuthPreference(ctx)
			return err
		},
		set: func(s *ServerWithRoles) error {
			return s.SetAuthPreference(ctx, types.DefaultAuthPreference())
		},
		reset: func(s *ServerWithRoles) error {
			return s.ResetAuthPreference(ctx)
		},
		alwaysReadable: true,
	})
}

func TestClusterNetworkingConfigRBAC(t *testing.T) {
	t.Parallel()
	ctx := context.Background()
	testDynamicallyConfigurableRBAC(t, testDynamicallyConfigurableRBACParams{
		kind: types.KindClusterNetworkingConfig,
		storeDefault: func(s *Server) {
			s.SetClusterNetworkingConfig(ctx, types.DefaultClusterNetworkingConfig())
		},
		storeConfigFile: func(s *Server) {
			netConfig := types.DefaultClusterNetworkingConfig()
			netConfig.SetOrigin(types.OriginConfigFile)
			s.SetClusterNetworkingConfig(ctx, netConfig)
		},
		get: func(s *ServerWithRoles) error {
			_, err := s.GetClusterNetworkingConfig(ctx)
			return err
		},
		set: func(s *ServerWithRoles) error {
			return s.SetClusterNetworkingConfig(ctx, types.DefaultClusterNetworkingConfig())
		},
		reset: func(s *ServerWithRoles) error {
			return s.ResetClusterNetworkingConfig(ctx)
		},
	})
}

<<<<<<< HEAD
func resourceDiff(res1, res2 types.Resource) string {
	return cmp.Diff(res1, res2,
		cmpopts.IgnoreFields(types.Metadata{}, "ID"),
		cmpopts.EquateEmpty())
=======
func TestSessionRecordingConfigRBAC(t *testing.T) {
	t.Parallel()
	ctx := context.Background()
	testDynamicallyConfigurableRBAC(t, testDynamicallyConfigurableRBACParams{
		kind: types.KindSessionRecordingConfig,
		storeDefault: func(s *Server) {
			s.SetSessionRecordingConfig(ctx, types.DefaultSessionRecordingConfig())
		},
		storeConfigFile: func(s *Server) {
			recConfig := types.DefaultSessionRecordingConfig()
			recConfig.SetOrigin(types.OriginConfigFile)
			s.SetSessionRecordingConfig(ctx, recConfig)
		},
		get: func(s *ServerWithRoles) error {
			_, err := s.GetSessionRecordingConfig(ctx)
			return err
		},
		set: func(s *ServerWithRoles) error {
			return s.SetSessionRecordingConfig(ctx, types.DefaultSessionRecordingConfig())
		},
		reset: func(s *ServerWithRoles) error {
			return s.ResetSessionRecordingConfig(ctx)
		},
	})
>>>>>>> 006c1490
}

// TestListNodes users can retrieve nodes with the appropriate permissions.
func TestListNodes(t *testing.T) {
	t.Parallel()
	ctx := context.Background()
	srv := newTestTLSServer(t)

	// Create test nodes.
	for i := 0; i < 10; i++ {
		name := uuid.New()
		node, err := types.NewServerWithLabels(
			name,
			types.KindNode,
			types.ServerSpecV2{},
			map[string]string{"name": name},
		)
		require.NoError(t, err)

		_, err = srv.Auth().UpsertNode(ctx, node)
		require.NoError(t, err)
	}

	testNodes, err := srv.Auth().GetNodes(ctx, defaults.Namespace)
	require.NoError(t, err)

	// create user, role, and client
	username := "user"
	user, role, err := CreateUserAndRole(srv.Auth(), username, nil)
	require.NoError(t, err)
	identity := TestUser(user.GetName())
	clt, err := srv.NewClient(identity)
	require.NoError(t, err)

	// permit user to list all nodes
	role.SetNodeLabels(types.Allow, types.Labels{types.Wildcard: {types.Wildcard}})
	require.NoError(t, srv.Auth().UpsertRole(ctx, role))

	// listing nodes 0-4 should list first 5 nodes
	nodes, _, err := clt.ListNodes(ctx, defaults.Namespace, 5, "")
	require.NoError(t, err)
	require.EqualValues(t, 5, len(nodes))
	expectedNodes := testNodes[:5]
	require.Empty(t, cmp.Diff(expectedNodes, nodes))

	// remove permission for third node
	role.SetNodeLabels(types.Deny, types.Labels{"name": {testNodes[3].GetName()}})
	require.NoError(t, srv.Auth().UpsertRole(ctx, role))

	// listing nodes 0-4 should skip the third node and add the fifth to the end.
	nodes, _, err = clt.ListNodes(ctx, defaults.Namespace, 5, "")
	require.NoError(t, err)
	require.EqualValues(t, 5, len(nodes))
	expectedNodes = append(testNodes[:3], testNodes[4:6]...)
	require.Empty(t, cmp.Diff(expectedNodes, nodes))
}

func serverWithAllowRules(t *testing.T, srv *TestAuthServer, allowRules []types.Rule) *ServerWithRoles {
	username := "some-user"
	_, role, err := CreateUserAndRoleWithoutRoles(srv.AuthServer, username, nil)
	require.NoError(t, err)
	role.SetRules(types.Allow, allowRules)
	err = srv.AuthServer.UpsertRole(context.TODO(), role)
	require.NoError(t, err)

	localUser := LocalUser{Username: username, Identity: tlsca.Identity{Username: username}}
	authContext, err := contextForLocalUser(localUser, srv.AuthServer.Identity, srv.AuthServer.Access)
	require.NoError(t, err)

	return &ServerWithRoles{
		authServer: srv.AuthServer,
		sessions:   srv.SessionServer,
		alog:       srv.AuditLog,
		context:    *authContext,
	}
}<|MERGE_RESOLUTION|>--- conflicted
+++ resolved
@@ -255,12 +255,6 @@
 	})
 }
 
-<<<<<<< HEAD
-func resourceDiff(res1, res2 types.Resource) string {
-	return cmp.Diff(res1, res2,
-		cmpopts.IgnoreFields(types.Metadata{}, "ID"),
-		cmpopts.EquateEmpty())
-=======
 func TestSessionRecordingConfigRBAC(t *testing.T) {
 	t.Parallel()
 	ctx := context.Background()
@@ -285,7 +279,6 @@
 			return s.ResetSessionRecordingConfig(ctx)
 		},
 	})
->>>>>>> 006c1490
 }
 
 // TestListNodes users can retrieve nodes with the appropriate permissions.
