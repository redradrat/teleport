/*
Copyright 2015-2020 Gravitational, Inc.

Licensed under the Apache License, Version 2.0 (the "License");
you may not use this file except in compliance with the License.
You may obtain a copy of the License at

    http://www.apache.org/licenses/LICENSE-2.0

Unless required by applicable law or agreed to in writing, software
distributed under the License is distributed on an "AS IS" BASIS,
WITHOUT WARRANTIES OR CONDITIONS OF ANY KIND, either express or implied.
See the License for the specific language governing permissions and
limitations under the License.
*/

// Package regular implements SSH server that supports multiplexing
// tunneling, SSH connections proxying and only supports Key based auth
package regular

import (
	"context"
	"fmt"
	"io"
	"io/ioutil"
	"net"
	"os"
	"os/user"
	"path/filepath"
	"strconv"
	"strings"
	"sync"

	"golang.org/x/crypto/ssh"

	"github.com/gravitational/teleport"
	apidefaults "github.com/gravitational/teleport/api/defaults"
	"github.com/gravitational/teleport/api/types"
	apievents "github.com/gravitational/teleport/api/types/events"
	"github.com/gravitational/teleport/lib/auth"
	"github.com/gravitational/teleport/lib/bpf"
	"github.com/gravitational/teleport/lib/defaults"
	"github.com/gravitational/teleport/lib/events"
	"github.com/gravitational/teleport/lib/labels"
	"github.com/gravitational/teleport/lib/limiter"
	"github.com/gravitational/teleport/lib/pam"
	restricted "github.com/gravitational/teleport/lib/restrictedsession"
	"github.com/gravitational/teleport/lib/reversetunnel"
	"github.com/gravitational/teleport/lib/services"
	rsession "github.com/gravitational/teleport/lib/session"
	"github.com/gravitational/teleport/lib/srv"
	"github.com/gravitational/teleport/lib/sshutils"
	"github.com/gravitational/teleport/lib/teleagent"
	"github.com/gravitational/teleport/lib/utils"

	"github.com/gravitational/trace"

	"github.com/jonboulle/clockwork"
	"github.com/prometheus/client_golang/prometheus"
	"github.com/sirupsen/logrus"
)

var (
	log = logrus.WithFields(logrus.Fields{
		trace.Component: teleport.ComponentNode,
	})

	userSessionLimitHitCount = prometheus.NewCounter(
		prometheus.CounterOpts{
			Name: teleport.MetricUserMaxConcurrentSessionsHit,
			Help: "Number of times a user exceeded their max concurrent ssh connections",
		},
	)
)

// Server implements SSH server that uses configuration backend and
// certificate-based authentication
type Server struct {
	sync.Mutex

	*logrus.Entry

	namespace string
	addr      utils.NetAddr
	hostname  string

	srv           *sshutils.Server
	shell         string
	getRotation   RotationGetter
	authService   auth.AccessPoint
	reg           *srv.SessionRegistry
	sessionServer rsession.Service
	limiter       *limiter.Limiter

	// labels are static labels.
	labels map[string]string

	// dynamicLabels are the result of command execution.
	dynamicLabels *labels.Dynamic

	proxyMode bool
	proxyTun  reversetunnel.Tunnel

	advertiseAddr   *utils.NetAddr
	proxyPublicAddr utils.NetAddr

	// server UUID gets generated once on the first start and never changes
	// usually stored in a file inside the data dir
	uuid string

	// this gets set to true for unit testing
	isTestStub bool

	// cancel cancels all operations
	cancel context.CancelFunc
	// ctx is broadcasting context closure
	ctx context.Context

	// StreamEmitter points to the auth service and emits audit events
	events.StreamEmitter

	// clock is a system clock
	clock clockwork.Clock

	// permitUserEnvironment controls if this server will read ~/.tsh/environment
	// before creating a new session.
	permitUserEnvironment bool

	// ciphers is a list of ciphers that the server supports. If omitted,
	// the defaults will be used.
	ciphers []string

	// kexAlgorithms is a list of key exchange (KEX) algorithms that the
	// server supports. If omitted, the defaults will be used.
	kexAlgorithms []string

	// macAlgorithms is a list of message authentication codes (MAC) that
	// the server supports. If omitted the defaults will be used.
	macAlgorithms []string

	// authHandlers are common authorization and authentication related handlers.
	authHandlers *srv.AuthHandlers

	// termHandlers are common terminal related handlers.
	termHandlers *srv.TermHandlers

	// pamConfig holds configuration for PAM.
	pamConfig *pam.Config

	// dataDir is a server local data directory
	dataDir string

	// heartbeat sends updates about this server
	// back to auth server
	heartbeat *srv.Heartbeat

	// useTunnel is used to inform other components that this server is
	// requesting connections to it come over a reverse tunnel.
	useTunnel bool

	// fips means Teleport started in a FedRAMP/FIPS 140-2 compliant
	// configuration.
	fips bool

	// ebpf is the service used for enhanced session recording.
	ebpf bpf.BPF

	// restrictedMgr is the service used for restricting access to kernel objects
	restrictedMgr restricted.Manager

	// onHeartbeat is a callback for heartbeat status.
	onHeartbeat func(error)

	// utmpPath is the path to the user accounting database.
	utmpPath string

	// wtmpPath is the path to the user accounting log.
	wtmpPath string

	// allowTCPForwarding indicates whether the ssh server is allowed to offer
	// TCP port forwarding.
	allowTCPForwarding bool

	// lockWatcher is the server's lock watcher.
	lockWatcher *services.LockWatcher
}

// GetClock returns server clock implementation
func (s *Server) GetClock() clockwork.Clock {
	return s.clock
}

// GetDataDir returns server data dir
func (s *Server) GetDataDir() string {
	return s.dataDir
}

func (s *Server) GetNamespace() string {
	return s.namespace
}

func (s *Server) GetAccessPoint() auth.AccessPoint {
	return s.authService
}

func (s *Server) GetSessionServer() rsession.Service {
	if s.isAuditedAtProxy() {
		return rsession.NewDiscardSessionServer()
	}
	return s.sessionServer
}

// GetUtmpPath returns the optional override of the utmp and wtmp path.
func (s *Server) GetUtmpPath() (string, string) {
	return s.utmpPath, s.wtmpPath
}

// GetPAM returns the PAM configuration for this server.
func (s *Server) GetPAM() (*pam.Config, error) {
	return s.pamConfig, nil
}

// UseTunnel used to determine if this node has connected to this cluster
// using reverse tunnel.
func (s *Server) UseTunnel() bool {
	return s.useTunnel
}

// GetBPF returns the BPF service used by enhanced session recording.
func (s *Server) GetBPF() bpf.BPF {
	return s.ebpf
}

<<<<<<< HEAD
// GetLockWatcher gets the server's lock watcher.
func (s *Server) GetLockWatcher() *services.LockWatcher {
	return s.lockWatcher
}

// isLockedOut returns an error if the identity is matched by an active lock.
func (s *Server) isLockedOut(id srv.IdentityContext) error {
	lockTargets, err := srv.ComputeLockTargets(s, id)
	if err != nil {
		return trace.Wrap(err)
	}
	lock := s.lockWatcher.GetSomeLockInForce(lockTargets...)
	// TODO(andrej): Handle stale lock views.
	if lock != nil {
		return trace.AccessDenied(services.LockInForceMessage(lock))
	}
	return nil
=======
// GetBPF returns the BPF service used by enhanced session recording.
func (s *Server) GetRestrictedSessionManager() restricted.Manager {
	return s.restrictedMgr
>>>>>>> 2afd1718
}

// isAuditedAtProxy returns true if sessions are being recorded at the proxy
// and this is a Teleport node.
func (s *Server) isAuditedAtProxy() bool {
	// always be safe, better to double record than not record at all
	recConfig, err := s.GetAccessPoint().GetSessionRecordingConfig(s.ctx)
	if err != nil {
		return false
	}

	isRecordAtProxy := services.IsRecordAtProxy(recConfig.GetMode())
	isTeleportNode := s.Component() == teleport.ComponentNode

	if isRecordAtProxy && isTeleportNode {
		return true
	}
	return false
}

// ServerOption is a functional option passed to the server
type ServerOption func(s *Server) error

// Close closes listening socket and stops accepting connections
func (s *Server) Close() error {
	s.cancel()
	s.reg.Close()
	if s.heartbeat != nil {
		if err := s.heartbeat.Close(); err != nil {
			s.Warningf("Failed to close heartbeat: %v", err)
		}
		s.heartbeat = nil
	}
	return s.srv.Close()
}

// Shutdown performs graceful shutdown
func (s *Server) Shutdown(ctx context.Context) error {
	// wait until connections drain off
	err := s.srv.Shutdown(ctx)
	s.cancel()
	s.reg.Close()
	if s.heartbeat != nil {
		if err := s.heartbeat.Close(); err != nil {
			s.Warningf("Failed to close heartbeat: %v.", err)
		}
		s.heartbeat = nil
	}
	return err
}

// Start starts server
func (s *Server) Start() error {
	// If the server has dynamic labels defined, start a loop that will
	// asynchronously keep them updated.
	if s.dynamicLabels != nil {
		go s.dynamicLabels.Start()
	}

	// If the server requested connections to it arrive over a reverse tunnel,
	// don't call Start() which listens on a socket, return right away.
	if s.useTunnel {
		go s.heartbeat.Run()
		return nil
	}
	if err := s.srv.Start(); err != nil {
		return trace.Wrap(err)
	}
	// Heartbeat should start only after s.srv.Start.
	// If the server is configured to listen on port 0 (such as in tests),
	// it'll only populate its actual listening address during s.srv.Start.
	// Heartbeat uses this address to announce. Avoid announcing an empty
	// address on first heartbeat.
	go s.heartbeat.Run()

	return nil
}

// Serve servers service on started listener
func (s *Server) Serve(l net.Listener) error {
	// If the server has dynamic labels defined, start a loop that will
	// asynchronously keep them updated.
	if s.dynamicLabels != nil {
		go s.dynamicLabels.Start()
	}

	go s.heartbeat.Run()
	return s.srv.Serve(l)
}

// Wait waits until server stops
func (s *Server) Wait() {
	s.srv.Wait(context.TODO())
}

// HandleConnection is called after a connection has been accepted and starts
// to perform the SSH handshake immediately.
func (s *Server) HandleConnection(conn net.Conn) {
	s.srv.HandleConnection(conn)
}

// RotationGetter returns rotation state
type RotationGetter func(role types.SystemRole) (*types.Rotation, error)

// SetUtmpPath is a functional server option to override the user accounting database and log path.
func SetUtmpPath(utmpPath, wtmpPath string) ServerOption {
	return func(s *Server) error {
		s.utmpPath = utmpPath
		s.wtmpPath = wtmpPath
		return nil
	}
}

// SetClock is a functional server option to override the internal
// clock
func SetClock(clock clockwork.Clock) ServerOption {
	return func(s *Server) error {
		s.clock = clock
		return nil
	}
}

// SetRotationGetter sets rotation state getter
func SetRotationGetter(getter RotationGetter) ServerOption {
	return func(s *Server) error {
		s.getRotation = getter
		return nil
	}
}

// SetShell sets default shell that will be executed for interactive
// sessions
func SetShell(shell string) ServerOption {
	return func(s *Server) error {
		s.shell = shell
		return nil
	}
}

// SetSessionServer represents realtime session registry server
func SetSessionServer(sessionServer rsession.Service) ServerOption {
	return func(s *Server) error {
		s.sessionServer = sessionServer
		return nil
	}
}

// SetProxyMode starts this server in SSH proxying mode
func SetProxyMode(tsrv reversetunnel.Tunnel) ServerOption {
	return func(s *Server) error {
		// always set proxy mode to true,
		// because in some tests reverse tunnel is disabled,
		// but proxy is still used without it.
		s.proxyMode = true
		s.proxyTun = tsrv
		return nil
	}
}

// SetLabels sets dynamic and static labels that server will report to the
// auth servers.
func SetLabels(staticLabels map[string]string, cmdLabels services.CommandLabels) ServerOption {
	return func(s *Server) error {
		var err error

		// clone and validate labels and cmdLabels.  in theory,
		// only cmdLabels should experience concurrent writes,
		// but this operation is only run once on startup
		// so a little defensive cloning is harmless.
		labelsClone := make(map[string]string, len(staticLabels))
		for name, label := range staticLabels {
			if !types.IsValidLabelKey(name) {
				return trace.BadParameter("invalid label key: %q", name)
			}
			labelsClone[name] = label
		}
		s.labels = labelsClone

		// Create dynamic labels.
		s.dynamicLabels, err = labels.NewDynamic(s.ctx, &labels.DynamicConfig{
			Labels: cmdLabels,
		})
		if err != nil {
			return trace.Wrap(err)
		}

		return nil
	}
}

// SetLimiter sets rate and connection limiter for this server
func SetLimiter(limiter *limiter.Limiter) ServerOption {
	return func(s *Server) error {
		s.limiter = limiter
		return nil
	}
}

// SetEmitter assigns an audit event emitter for this server
func SetEmitter(emitter events.StreamEmitter) ServerOption {
	return func(s *Server) error {
		s.StreamEmitter = emitter
		return nil
	}
}

// SetUUID sets server unique ID
func SetUUID(uuid string) ServerOption {
	return func(s *Server) error {
		s.uuid = uuid
		return nil
	}
}

func SetNamespace(namespace string) ServerOption {
	return func(s *Server) error {
		s.namespace = namespace
		return nil
	}
}

// SetPermitUserEnvironment allows you to set the value of permitUserEnvironment.
func SetPermitUserEnvironment(permitUserEnvironment bool) ServerOption {
	return func(s *Server) error {
		s.permitUserEnvironment = permitUserEnvironment
		return nil
	}
}

func SetCiphers(ciphers []string) ServerOption {
	return func(s *Server) error {
		s.ciphers = ciphers
		return nil
	}
}

func SetKEXAlgorithms(kexAlgorithms []string) ServerOption {
	return func(s *Server) error {
		s.kexAlgorithms = kexAlgorithms
		return nil
	}
}

func SetMACAlgorithms(macAlgorithms []string) ServerOption {
	return func(s *Server) error {
		s.macAlgorithms = macAlgorithms
		return nil
	}
}

func SetPAMConfig(pamConfig *pam.Config) ServerOption {
	return func(s *Server) error {
		s.pamConfig = pamConfig
		return nil
	}
}

func SetUseTunnel(useTunnel bool) ServerOption {
	return func(s *Server) error {
		s.useTunnel = useTunnel
		return nil
	}
}

func SetFIPS(fips bool) ServerOption {
	return func(s *Server) error {
		s.fips = fips
		return nil
	}
}

func SetBPF(ebpf bpf.BPF) ServerOption {
	return func(s *Server) error {
		s.ebpf = ebpf
		return nil
	}
}

func SetRestrictedSessionManager(m restricted.Manager) ServerOption {
	return func(s *Server) error {
		s.restrictedMgr = m
		return nil
	}
}

func SetOnHeartbeat(fn func(error)) ServerOption {
	return func(s *Server) error {
		s.onHeartbeat = fn
		return nil
	}
}

// SetAllowTCPForwarding sets the TCP port forwarding mode that this server is
// allowed to offer. The default value is SSHPortForwardingModeAll, i.e. port
// forwarding is allowed.
func SetAllowTCPForwarding(allow bool) ServerOption {
	return func(s *Server) error {
		s.allowTCPForwarding = allow
		return nil
	}
}

// SetLockWatcher sets the server's lock watcher.
func SetLockWatcher(lockWatcher *services.LockWatcher) ServerOption {
	return func(s *Server) error {
		s.lockWatcher = lockWatcher
		return nil
	}
}

// New returns an unstarted server
func New(addr utils.NetAddr,
	hostname string,
	signers []ssh.Signer,
	authService auth.AccessPoint,
	dataDir string,
	advertiseAddr string,
	proxyPublicAddr utils.NetAddr,
	options ...ServerOption,
) (*Server, error) {
	err := utils.RegisterPrometheusCollectors(userSessionLimitHitCount)
	if err != nil {
		return nil, trace.Wrap(err)
	}

	// read the host UUID:
	uuid, err := utils.ReadOrMakeHostUUID(dataDir)
	if err != nil {
		return nil, trace.Wrap(err)
	}

	ctx, cancel := context.WithCancel(context.TODO())
	s := &Server{
		addr:               addr,
		authService:        authService,
		hostname:           hostname,
		proxyPublicAddr:    proxyPublicAddr,
		uuid:               uuid,
		cancel:             cancel,
		ctx:                ctx,
		clock:              clockwork.NewRealClock(),
		dataDir:            dataDir,
		allowTCPForwarding: true,
	}
	s.limiter, err = limiter.NewLimiter(limiter.Config{})
	if err != nil {
		return nil, trace.Wrap(err)
	}
	if advertiseAddr != "" {
		s.advertiseAddr, err = utils.ParseAddr(advertiseAddr)
		if err != nil {
			return nil, trace.Wrap(err)
		}
	}

	for _, o := range options {
		if err := o(s); err != nil {
			return nil, trace.Wrap(err)
		}
	}

	// TODO(klizhentas): replace function arguments with struct
	if s.StreamEmitter == nil {
		return nil, trace.BadParameter("setup valid Emitter parameter using SetEmitter")
	}

	if s.namespace == "" {
		return nil, trace.BadParameter("setup valid namespace parameter using SetNamespace")
	}

	if s.lockWatcher == nil {
		return nil, trace.BadParameter("setup valid LockWatcher parameter using SetLockWatcher")
	}

	var component string
	if s.proxyMode {
		component = teleport.ComponentProxy
	} else {
		component = teleport.ComponentNode
	}

	s.Entry = logrus.WithFields(logrus.Fields{
		trace.Component:       component,
		trace.ComponentFields: logrus.Fields{},
	})

	s.reg, err = srv.NewSessionRegistry(s)
	if err != nil {
		return nil, trace.Wrap(err)
	}

	// add in common auth handlers
	authHandlerConfig := srv.AuthHandlerConfig{
		Server:      s,
		Component:   component,
		AccessPoint: s.authService,
		FIPS:        s.fips,
		Emitter:     s.StreamEmitter,
		Clock:       s.clock,
	}

	s.authHandlers, err = srv.NewAuthHandlers(&authHandlerConfig)
	if err != nil {
		return nil, trace.Wrap(err)
	}

	// common term handlers
	s.termHandlers = &srv.TermHandlers{
		SessionRegistry: s.reg,
	}

	server, err := sshutils.NewServer(
		component,
		addr, s, signers,
		sshutils.AuthMethods{PublicKey: s.authHandlers.UserKeyAuth},
		sshutils.SetLimiter(s.limiter),
		sshutils.SetRequestHandler(s),
		sshutils.SetNewConnHandler(s),
		sshutils.SetCiphers(s.ciphers),
		sshutils.SetKEXAlgorithms(s.kexAlgorithms),
		sshutils.SetMACAlgorithms(s.macAlgorithms),
		sshutils.SetFIPS(s.fips),
	)
	if err != nil {
		return nil, trace.Wrap(err)
	}
	s.srv = server

	var heartbeatMode srv.HeartbeatMode
	if s.proxyMode {
		heartbeatMode = srv.HeartbeatModeProxy
	} else {
		heartbeatMode = srv.HeartbeatModeNode
	}
	heartbeat, err := srv.NewHeartbeat(srv.HeartbeatConfig{
		Mode:            heartbeatMode,
		Context:         ctx,
		Component:       component,
		Announcer:       s.authService,
		GetServerInfo:   s.getServerInfo,
		KeepAlivePeriod: apidefaults.ServerKeepAliveTTL,
		AnnouncePeriod:  apidefaults.ServerAnnounceTTL/2 + utils.RandomDuration(apidefaults.ServerAnnounceTTL/10),
		ServerTTL:       apidefaults.ServerAnnounceTTL,
		CheckPeriod:     defaults.HeartbeatCheckPeriod,
		Clock:           s.clock,
		OnHeartbeat:     s.onHeartbeat,
	})
	if err != nil {
		s.srv.Close()
		return nil, trace.Wrap(err)
	}
	s.heartbeat = heartbeat
	return s, nil
}

func (s *Server) getNamespace() string {
	return types.ProcessNamespace(s.namespace)
}

func (s *Server) tunnelWithRoles(ctx *srv.ServerContext) reversetunnel.Tunnel {
	return reversetunnel.NewTunnelWithRoles(s.proxyTun, ctx.Identity.RoleSet, s.authService)
}

// Context returns server shutdown context
func (s *Server) Context() context.Context {
	return s.ctx
}

func (s *Server) Component() string {
	if s.proxyMode {
		return teleport.ComponentProxy
	}
	return teleport.ComponentNode
}

// Addr returns server address
func (s *Server) Addr() string {
	return s.srv.Addr()
}

// ID returns server ID
func (s *Server) ID() string {
	return s.uuid
}

// HostUUID is the ID of the server. This value is the same as ID, it is
// different from the forwarding server.
func (s *Server) HostUUID() string {
	return s.uuid
}

// PermitUserEnvironment returns if ~/.tsh/environment will be read before a
// session is created by this server.
func (s *Server) PermitUserEnvironment() bool {
	return s.permitUserEnvironment
}

func (s *Server) setAdvertiseAddr(addr *utils.NetAddr) {
	s.Lock()
	defer s.Unlock()
	s.advertiseAddr = addr
}

func (s *Server) getAdvertiseAddr() *utils.NetAddr {
	s.Lock()
	defer s.Unlock()
	return s.advertiseAddr
}

// AdvertiseAddr returns an address this server should be publicly accessible
// as, in "ip:host" form
func (s *Server) AdvertiseAddr() string {
	// set if we have explicit --advertise-ip option
	advertiseAddr := s.getAdvertiseAddr()
	listenAddr := s.Addr()
	if advertiseAddr == nil {
		return listenAddr
	}
	_, port, _ := net.SplitHostPort(listenAddr)
	ahost, aport, err := utils.ParseAdvertiseAddr(advertiseAddr.String())
	if err != nil {
		log.Warningf("Failed to parse advertise address %q, %v, using default value %q.", advertiseAddr, err, listenAddr)
		return listenAddr
	}
	if aport == "" {
		aport = port
	}
	return net.JoinHostPort(ahost, aport)
}

func (s *Server) getRole() types.SystemRole {
	if s.proxyMode {
		return types.RoleProxy
	}
	return types.RoleNode
}

// getDynamicLabels returns all dynamic labels. If no dynamic labels are
// defined, return an empty set.
func (s *Server) getDynamicLabels() map[string]types.CommandLabelV2 {
	if s.dynamicLabels == nil {
		return make(map[string]types.CommandLabelV2)
	}
	return types.LabelsToV2(s.dynamicLabels.Get())
}

// GetInfo returns a services.Server that represents this server.
func (s *Server) GetInfo() types.Server {
	// Only set the address for non-tunnel nodes.
	var addr string
	if !s.useTunnel {
		addr = s.AdvertiseAddr()
	}

	return &types.ServerV2{
		Kind:    types.KindNode,
		Version: types.V2,
		Metadata: types.Metadata{
			Name:      s.ID(),
			Namespace: s.getNamespace(),
			Labels:    s.labels,
		},
		Spec: types.ServerSpecV2{
			CmdLabels: s.getDynamicLabels(),
			Addr:      addr,
			Hostname:  s.hostname,
			UseTunnel: s.useTunnel,
			Version:   teleport.Version,
		},
	}
}

func (s *Server) getServerInfo() (types.Resource, error) {
	server := s.GetInfo()
	if s.getRotation != nil {
		rotation, err := s.getRotation(s.getRole())
		if err != nil {
			if !trace.IsNotFound(err) {
				log.Warningf("Failed to get rotation state: %v", err)
			}
		} else {
			server.SetRotation(*rotation)
		}
	}
	server.SetExpiry(s.clock.Now().UTC().Add(apidefaults.ServerAnnounceTTL))
	server.SetPublicAddr(s.proxyPublicAddr.String())
	return server, nil
}

// syncUpdateLabels synchronously updates dynamic labels. Only used in tests.
func (s *Server) syncUpdateLabels() {
	s.dynamicLabels.Sync()
}

// serveAgent will build the a sock path for this user and serve an SSH agent on unix socket.
func (s *Server) serveAgent(ctx *srv.ServerContext) error {
	// gather information about user and process. this will be used to set the
	// socket path and permissions
	systemUser, err := user.Lookup(ctx.Identity.Login)
	if err != nil {
		return trace.ConvertSystemError(err)
	}
	uid, err := strconv.Atoi(systemUser.Uid)
	if err != nil {
		return trace.Wrap(err)
	}
	gid, err := strconv.Atoi(systemUser.Gid)
	if err != nil {
		return trace.Wrap(err)
	}
	pid := os.Getpid()

	// build the socket path and set permissions
	socketDir, err := ioutil.TempDir(os.TempDir(), "teleport-")
	if err != nil {
		return trace.Wrap(err)
	}
	dirCloser := &utils.RemoveDirCloser{Path: socketDir}
	socketPath := filepath.Join(socketDir, fmt.Sprintf("teleport-%v.socket", pid))
	if err := os.Chown(socketDir, uid, gid); err != nil {
		if err := dirCloser.Close(); err != nil {
			log.Warnf("failed to remove directory: %v", err)
		}
		return trace.ConvertSystemError(err)
	}

	// start an agent server on a unix socket.  each incoming connection
	// will result in a separate agent request.
	agentServer := teleagent.NewServer(ctx.Parent().StartAgentChannel)
	err = agentServer.ListenUnixSocket(socketPath, uid, gid, 0600)
	if err != nil {
		return trace.Wrap(err)
	}
	ctx.Parent().SetEnv(teleport.SSHAuthSock, socketPath)
	ctx.Parent().SetEnv(teleport.SSHAgentPID, fmt.Sprintf("%v", pid))
	ctx.Parent().AddCloser(agentServer)
	ctx.Parent().AddCloser(dirCloser)
	ctx.Debugf("Starting agent server for Teleport user %v and socket %v.", ctx.Identity.TeleportUser, socketPath)
	go func() {
		if err := agentServer.Serve(); err != nil {
			ctx.Errorf("agent server for user %q stopped: %v", ctx.Identity.TeleportUser, err)
		}
	}()

	return nil
}

// HandleRequest processes global out-of-band requests. Global out-of-band
// requests are processed in order (this way the originator knows which
// request we are responding to). If Teleport does not support the request
// type or an error occurs while processing that request Teleport will reply
// req.Reply(false, nil).
//
// For more details: https://tools.ietf.org/html/rfc4254.html#page-4
func (s *Server) HandleRequest(r *ssh.Request) {
	switch r.Type {
	case teleport.KeepAliveReqType:
		s.handleKeepAlive(r)
	case teleport.RecordingProxyReqType:
		s.handleRecordingProxy(r)
	case teleport.VersionRequest:
		s.handleVersionRequest(r)
	default:
		if r.WantReply {
			if err := r.Reply(false, nil); err != nil {
				log.Warnf("Failed to reply to %q request: %v", r.Type, err)
			}
		}
		log.Debugf("Discarding %q global request: %+v", r.Type, r)
	}
}

// HandleNewConn is called by sshutils.Server once for each new incoming connection,
// prior to handling any channels or requests.  Currently this callback's only
// function is to apply session control restrictions.
func (s *Server) HandleNewConn(ctx context.Context, ccx *sshutils.ConnectionContext) (context.Context, error) {
	identityContext, err := s.authHandlers.CreateIdentityContext(ccx.ServerConn)
	if err != nil {
		return ctx, trace.Wrap(err)
	}

	event := &apievents.SessionReject{
		Metadata: apievents.Metadata{
			Type: events.SessionRejectedEvent,
			Code: events.SessionRejectedCode,
		},
		UserMetadata: apievents.UserMetadata{
			Login:        identityContext.Login,
			User:         identityContext.TeleportUser,
			Impersonator: identityContext.Impersonator,
		},
		ConnectionMetadata: apievents.ConnectionMetadata{
			Protocol:   events.EventProtocolSSH,
			LocalAddr:  ccx.ServerConn.LocalAddr().String(),
			RemoteAddr: ccx.ServerConn.RemoteAddr().String(),
		},
		ServerMetadata: apievents.ServerMetadata{
			ServerID:        s.uuid,
			ServerNamespace: s.GetNamespace(),
		},
	}

	if err := s.isLockedOut(identityContext); err != nil {
		if trace.IsAccessDenied(err) {
			event.Reason = err.Error()
			if err := s.EmitAuditEvent(s.ctx, event); err != nil {
				log.WithError(err).Warn("Failed to emit session reject event.")
			}
		}
		return ctx, trace.Wrap(err)
	}

	// Don't apply the following checks in non-node contexts.
	if s.Component() != teleport.ComponentNode {
		return ctx, nil
	}

	maxConnections := identityContext.RoleSet.MaxConnections()
	if maxConnections == 0 {
		// concurrent session control is not active, nothing
		// else needs to be done here.
		return ctx, nil
	}

	netConfig, err := s.authService.GetClusterNetworkingConfig(ctx)
	if err != nil {
		return ctx, trace.Wrap(err)
	}

	semLock, err := services.AcquireSemaphoreLock(ctx, services.SemaphoreLockConfig{
		Service: s.authService,
		Expiry:  netConfig.GetSessionControlTimeout(),
		Params: types.AcquireSemaphoreRequest{
			SemaphoreKind: types.SemaphoreKindConnection,
			SemaphoreName: identityContext.TeleportUser,
			MaxLeases:     maxConnections,
			Holder:        s.uuid,
		},
	})
	if err != nil {
		if strings.Contains(err.Error(), teleport.MaxLeases) {
			// user has exceeded their max concurrent ssh connections.
			userSessionLimitHitCount.Inc()
			event.Reason = events.SessionRejectedEvent
			event.Maximum = maxConnections
			if err := s.EmitAuditEvent(s.ctx, event); err != nil {
				log.WithError(err).Warn("Failed to emit session reject event.")
			}
			err = trace.AccessDenied("too many concurrent ssh connections for user %q (max=%d)",
				identityContext.TeleportUser,
				maxConnections,
			)
		}
		return ctx, trace.Wrap(err)
	}
	go semLock.KeepAlive(ctx)
	// ensure that losing the lock closes the connection context.  Under normal
	// conditions, cancellation propagates from the connection context to the
	// lock, but if we lose the lock due to some error (e.g. poor connectivity
	// to auth server) then cancellation propagates in the other direction.
	go func() {
		// TODO(fspmarshall): If lock was lost due to error, find a way to propagate
		// an error message to user.
		<-semLock.Done()
		ccx.Close()
	}()
	return ctx, nil
}

// HandleNewChan is called when new channel is opened
func (s *Server) HandleNewChan(ctx context.Context, ccx *sshutils.ConnectionContext, nch ssh.NewChannel) {
	identityContext, err := s.authHandlers.CreateIdentityContext(ccx.ServerConn)
	if err != nil {
		rejectChannel(nch, ssh.Prohibited, fmt.Sprintf("Unable to create identity from connection: %v", err))
		return
	}

	channelType := nch.ChannelType()
	if s.proxyMode {
		switch channelType {
		// Channels of type "direct-tcpip", for proxies, it's equivalent
		// of teleport proxy: subsystem
		case teleport.ChanDirectTCPIP:
			req, err := sshutils.ParseDirectTCPIPReq(nch.ExtraData())
			if err != nil {
				log.Errorf("Failed to parse request data: %v, err: %v.", string(nch.ExtraData()), err)
				rejectChannel(nch, ssh.UnknownChannelType, "failed to parse direct-tcpip request")
				return
			}
			ch, _, err := nch.Accept()
			if err != nil {
				log.Warnf("Unable to accept channel: %v.", err)
				rejectChannel(nch, ssh.ConnectionFailed, fmt.Sprintf("unable to accept channel: %v", err))
				return
			}
			go s.handleProxyJump(ctx, ccx, identityContext, ch, *req)
			return
		// Channels of type "session" handle requests that are involved in running
		// commands on a server. In the case of proxy mode subsystem and agent
		// forwarding requests occur over the "session" channel.
		case teleport.ChanSession:
			ch, requests, err := nch.Accept()
			if err != nil {
				log.Warnf("Unable to accept channel: %v.", err)
				rejectChannel(nch, ssh.ConnectionFailed, fmt.Sprintf("unable to accept channel: %v", err))
				return
			}
			go s.handleSessionRequests(ctx, ccx, identityContext, ch, requests)
			return
		default:
			rejectChannel(nch, ssh.UnknownChannelType, fmt.Sprintf("unknown channel type: %v", channelType))
			return
		}
	}

	switch channelType {
	// Channels of type "session" handle requests that are involved in running
	// commands on a server, subsystem requests, and agent forwarding.
	case teleport.ChanSession:
		var decr func()
		if max := identityContext.RoleSet.MaxSessions(); max != 0 {
			d, ok := ccx.IncrSessions(max)
			if !ok {
				// user has exceeded their max concurrent ssh sessions.
				if err := s.EmitAuditEvent(s.ctx, &apievents.SessionReject{
					Metadata: apievents.Metadata{
						Type: events.SessionRejectedEvent,
						Code: events.SessionRejectedCode,
					},
					UserMetadata: apievents.UserMetadata{
						Login:        identityContext.Login,
						User:         identityContext.TeleportUser,
						Impersonator: identityContext.Impersonator,
					},
					ConnectionMetadata: apievents.ConnectionMetadata{
						Protocol:   events.EventProtocolSSH,
						LocalAddr:  ccx.ServerConn.LocalAddr().String(),
						RemoteAddr: ccx.ServerConn.RemoteAddr().String(),
					},
					ServerMetadata: apievents.ServerMetadata{
						ServerID:        s.uuid,
						ServerNamespace: s.GetNamespace(),
					},
					Reason:  events.SessionRejectedReasonMaxSessions,
					Maximum: max,
				}); err != nil {
					log.WithError(err).Warn("Failed to emit session reject event.")
				}
				rejectChannel(nch, ssh.Prohibited, fmt.Sprintf("too many session channels for user %q (max=%d)", identityContext.TeleportUser, max))
				return
			}
			decr = d
		}
		ch, requests, err := nch.Accept()
		if err != nil {
			log.Warnf("Unable to accept channel: %v.", err)
			rejectChannel(nch, ssh.ConnectionFailed, fmt.Sprintf("unable to accept channel: %v", err))
			if decr != nil {
				decr()
			}
			return
		}
		go func() {
			s.handleSessionRequests(ctx, ccx, identityContext, ch, requests)
			if decr != nil {
				decr()
			}
		}()
	// Channels of type "direct-tcpip" handles request for port forwarding.
	case teleport.ChanDirectTCPIP:
		req, err := sshutils.ParseDirectTCPIPReq(nch.ExtraData())
		if err != nil {
			log.Errorf("Failed to parse request data: %v, err: %v.", string(nch.ExtraData()), err)
			rejectChannel(nch, ssh.UnknownChannelType, "failed to parse direct-tcpip request")
			return
		}
		ch, _, err := nch.Accept()
		if err != nil {
			log.Warnf("Unable to accept channel: %v.", err)
			rejectChannel(nch, ssh.ConnectionFailed, fmt.Sprintf("unable to accept channel: %v", err))
			return
		}
		go s.handleDirectTCPIPRequest(ctx, ccx, identityContext, ch, req)
	default:
		rejectChannel(nch, ssh.UnknownChannelType, fmt.Sprintf("unknown channel type: %v", channelType))
	}
}

// canPortForward determines if port forwarding is allowed for the current
// user/role/node combo. Returns nil if port forwarding is allowed, non-nil
// if denied.
func (s *Server) canPortForward(scx *srv.ServerContext, channel ssh.Channel) error {
	// Is the node configured to allow port forwarding?
	if !s.allowTCPForwarding {
		return trace.AccessDenied("node does not allow port forwarding")
	}

	// Check if the role allows port forwarding for this user.
	err := s.authHandlers.CheckPortForward(scx.DstAddr, scx)
	if err != nil {
		return err
	}

	return nil
}

// stderrWriter wraps an ssh.Channel in an implementation of io.StringWriter
// that sends anything written back the client over its stderr stream
type stderrWriter struct {
	channel ssh.Channel
}

func (w *stderrWriter) WriteString(s string) (int, error) {
	writeStderr(w.channel, s)
	return len(s), nil
}

// handleDirectTCPIPRequest handles port forwarding requests.
func (s *Server) handleDirectTCPIPRequest(ctx context.Context, ccx *sshutils.ConnectionContext, identityContext srv.IdentityContext, channel ssh.Channel, req *sshutils.DirectTCPIPReq) {
	// Create context for this channel. This context will be closed when
	// forwarding is complete.
	ctx, scx, err := srv.NewServerContext(ctx, ccx, s, identityContext)
	if err != nil {
		log.WithError(err).Error("Unable to create connection context.")
		writeStderr(channel, "Unable to create connection context.")
		if err := channel.Close(); err != nil {
			log.WithError(err).Warn("Failed to close channel.")
		}
		return
	}
	scx.IsTestStub = s.isTestStub
	scx.AddCloser(channel)
	scx.ChannelType = teleport.ChanDirectTCPIP
	scx.SrcAddr = net.JoinHostPort(req.Orig, strconv.Itoa(int(req.OrigPort)))
	scx.DstAddr = net.JoinHostPort(req.Host, strconv.Itoa(int(req.Port)))
	defer scx.Close()

	channel = scx.TrackActivity(channel)

	// Bail out now if TCP port forwarding is not allowed for this node/user/role
	// combo
	if err = s.canPortForward(scx, channel); err != nil {
		writeStderr(channel, err.Error())
		return
	}

	scx.Debugf("Opening direct-tcpip channel from %v to %v.", scx.SrcAddr, scx.DstAddr)
	defer scx.Debugf("Closing direct-tcpip channel from %v to %v.", scx.SrcAddr, scx.DstAddr)

	// Create command to re-exec Teleport which will perform a net.Dial. The
	// reason it's not done directly is because the PAM stack needs to be called
	// from another process.
	cmd, err := srv.ConfigureCommand(scx)
	if err != nil {
		writeStderr(channel, err.Error())
		return
	}
	// Propagate stderr from the spawned Teleport process to log any errors.
	cmd.Stderr = os.Stderr

	// Create a pipe for std{in,out} that will be used to transfer data between
	// parent and child.
	pr, err := cmd.StdoutPipe()
	if err != nil {
		log.Errorf("Failed to setup stdout pipe: %v", err)
		writeStderr(channel, err.Error())
		return
	}
	pw, err := cmd.StdinPipe()
	if err != nil {
		log.Errorf("Failed to setup stdin pipe: %v", err)
		writeStderr(channel, err.Error())
		return
	}

	// Start the child process that will be used to make the actual connection
	// to the target host.
	err = cmd.Start()
	if err != nil {
		writeStderr(channel, err.Error())
		return
	}

	// Start copy routines that copy from channel to stdin pipe and from stdout
	// pipe to channel.
	errorCh := make(chan error, 2)
	go func() {
		defer channel.Close()
		defer pw.Close()
		defer pr.Close()

		_, err := io.Copy(pw, channel)
		errorCh <- err
	}()
	go func() {
		defer channel.Close()
		defer pw.Close()
		defer pr.Close()

		_, err := io.Copy(channel, pr)
		errorCh <- err
	}()

	// Block until copy is complete and the child process is done executing.
Loop:
	for i := 0; i < 2; i++ {
		select {
		case err := <-errorCh:
			if err != nil && err != io.EOF {
				log.Warnf("Connection problem in \"direct-tcpip\" channel: %v %T.", trace.DebugReport(err), err)
			}
		case <-ctx.Done():
			break Loop
		case <-s.ctx.Done():
			break Loop
		}
	}
	err = cmd.Wait()
	if err != nil {
		writeStderr(channel, err.Error())
		return
	}

	// Emit a port forwarding event.
	if err := s.EmitAuditEvent(s.ctx, &apievents.PortForward{
		Metadata: apievents.Metadata{
			Type: events.PortForwardEvent,
			Code: events.PortForwardCode,
		},
		UserMetadata: apievents.UserMetadata{
			Login:        scx.Identity.Login,
			User:         scx.Identity.TeleportUser,
			Impersonator: scx.Identity.Impersonator,
		},
		ConnectionMetadata: apievents.ConnectionMetadata{
			LocalAddr:  scx.ServerConn.LocalAddr().String(),
			RemoteAddr: scx.ServerConn.RemoteAddr().String(),
		},
		Addr: scx.DstAddr,
		Status: apievents.Status{
			Success: true,
		},
	}); err != nil {
		log.WithError(err).Warn("Failed to emit port forward event.")
	}
}

// handleSessionRequests handles out of band session requests once the session
// channel has been created this function's loop handles all the "exec",
// "subsystem" and "shell" requests.
func (s *Server) handleSessionRequests(ctx context.Context, ccx *sshutils.ConnectionContext, identityContext srv.IdentityContext, ch ssh.Channel, in <-chan *ssh.Request) {
	netConfig, err := s.GetAccessPoint().GetClusterNetworkingConfig(ctx)
	if err != nil {
		log.Errorf("Unable to fetch cluster networking config: %v.", err)
		writeStderr(ch, "Unable to fetch cluster networking configuration.")
		return
	}

	// Create context for this channel. This context will be closed when the
	// session request is complete.
	ctx, scx, err := srv.NewServerContext(ctx, ccx, s, identityContext, func(cfg *srv.MonitorConfig) {
		cfg.IdleTimeoutMessage = netConfig.GetClientIdleTimeoutMessage()
		cfg.MessageWriter = &stderrWriter{channel: ch}
	})
	if err != nil {
		log.WithError(err).Error("Unable to create connection context.")
		writeStderr(ch, "Unable to create connection context.")
		if err := ch.Close(); err != nil {
			log.WithError(err).Warn("Failed to close channel.")
		}
		return
	}
	scx.IsTestStub = s.isTestStub
	scx.AddCloser(ch)
	scx.ChannelType = teleport.ChanSession
	defer scx.Close()

	ch = scx.TrackActivity(ch)

	// The keep-alive loop will keep pinging the remote server and after it has
	// missed a certain number of keep-alive requests it will cancel the
	// closeContext which signals the server to shutdown.
	go srv.StartKeepAliveLoop(srv.KeepAliveParams{
		Conns: []srv.RequestSender{
			scx.ServerConn,
		},
		Interval:     netConfig.GetKeepAliveInterval(),
		MaxCount:     netConfig.GetKeepAliveCountMax(),
		CloseContext: ctx,
		CloseCancel:  scx.CancelFunc(),
	})

	for {
		// update scx with the session ID:
		if !s.proxyMode {
			err := scx.CreateOrJoinSession(s.reg)
			if err != nil {
				errorMessage := fmt.Sprintf("unable to update context: %v", err)
				scx.Errorf("Unable to update context: %v.", errorMessage)

				// write the error to channel and close it
				writeStderr(ch, errorMessage)
				_, err := ch.SendRequest("exit-status", false, ssh.Marshal(struct{ C uint32 }{C: teleport.RemoteCommandFailure}))
				if err != nil {
					scx.Errorf("Failed to send exit status %v.", errorMessage)
				}
				return
			}
		}
		select {
		case creq := <-scx.SubsystemResultCh:
			// this means that subsystem has finished executing and
			// want us to close session and the channel
			scx.Debugf("Close session request: %v.", creq.Err)
			return
		case req := <-in:
			if req == nil {
				// this will happen when the client closes/drops the connection
				scx.Debugf("Client %v disconnected.", scx.ServerConn.RemoteAddr())
				return
			}
			if err := s.dispatch(ch, req, scx); err != nil {
				s.replyError(ch, req, err)
				return
			}
			if req.WantReply {
				if err := req.Reply(true, nil); err != nil {
					log.Warnf("Failed to reply to %q request: %v", req.Type, err)
				}
			}
		case result := <-scx.ExecResultCh:
			scx.Debugf("Exec request (%q) complete: %v", result.Command, result.Code)

			// The exec process has finished and delivered the execution result, send
			// the result back to the client, and close the session and channel.
			_, err := ch.SendRequest("exit-status", false, ssh.Marshal(struct{ C uint32 }{C: uint32(result.Code)}))
			if err != nil {
				scx.Infof("Failed to send exit status for %v: %v", result.Command, err)
			}

			return
		case <-ctx.Done():
			log.Debugf("Closing session due to cancellation.")
			return
		}
	}
}

// dispatch receives an SSH request for a subsystem and disptaches the request to the
// appropriate subsystem implementation
func (s *Server) dispatch(ch ssh.Channel, req *ssh.Request, ctx *srv.ServerContext) error {
	ctx.Debugf("Handling request %v, want reply %v.", req.Type, req.WantReply)

	// If this SSH server is configured to only proxy, we do not support anything
	// other than our own custom "subsystems" and environment manipulation.
	if s.proxyMode {
		switch req.Type {
		case sshutils.SubsystemRequest:
			return s.handleSubsystem(ch, req, ctx)
		case sshutils.EnvRequest:
			// we currently ignore setting any environment variables via SSH for security purposes
			return s.handleEnv(ch, req, ctx)
		case sshutils.AgentForwardRequest:
			// process agent forwarding, but we will only forward agent to proxy in
			// recording proxy mode.
			err := s.handleAgentForwardProxy(req, ctx)
			if err != nil {
				log.Warn(err)
			}
			return nil
		default:
			return trace.BadParameter(
				"(%v) proxy doesn't support request type '%v'", s.Component(), req.Type)
		}
	}

	switch req.Type {
	case sshutils.ExecRequest:
		return s.termHandlers.HandleExec(ch, req, ctx)
	case sshutils.PTYRequest:
		return s.termHandlers.HandlePTYReq(ch, req, ctx)
	case sshutils.ShellRequest:
		return s.termHandlers.HandleShell(ch, req, ctx)
	case sshutils.WindowChangeRequest:
		return s.termHandlers.HandleWinChange(ch, req, ctx)
	case sshutils.EnvRequest:
		return s.handleEnv(ch, req, ctx)
	case sshutils.SubsystemRequest:
		// subsystems are SSH subsystems defined in http://tools.ietf.org/html/rfc4254 6.6
		// they are in essence SSH session extensions, allowing to implement new SSH commands
		return s.handleSubsystem(ch, req, ctx)
	case sshutils.AgentForwardRequest:
		// This happens when SSH client has agent forwarding enabled, in this case
		// client sends a special request, in return SSH server opens new channel
		// that uses SSH protocol for agent drafted here:
		// https://tools.ietf.org/html/draft-ietf-secsh-agent-02
		// the open ssh proto spec that we implement is here:
		// http://cvsweb.openbsd.org/cgi-bin/cvsweb/src/usr.bin/ssh/PROTOCOL.agent

		// to maintain interoperability with OpenSSH, agent forwarding requests
		// should never fail, all errors should be logged and we should continue
		// processing requests.
		err := s.handleAgentForwardNode(req, ctx)
		if err != nil {
			log.Warn(err)
		}
		return nil
	default:
		return trace.BadParameter(
			"%v doesn't support request type '%v'", s.Component(), req.Type)
	}
}

// handleAgentForwardNode will create a unix socket and serve the agent running
// on the client on it.
func (s *Server) handleAgentForwardNode(req *ssh.Request, ctx *srv.ServerContext) error {
	// check if the user's RBAC role allows agent forwarding
	err := s.authHandlers.CheckAgentForward(ctx)
	if err != nil {
		return trace.Wrap(err)
	}

	// Enable agent forwarding for the broader connection-level
	// context.
	ctx.Parent().SetForwardAgent(true)

	// serve an agent on a unix socket on this node
	err = s.serveAgent(ctx)
	if err != nil {
		return trace.Wrap(err)
	}

	return nil
}

// handleAgentForwardProxy will forward the clients agent to the proxy (when
// the proxy is running in recording mode). When running in normal mode, this
// request will do nothing. To maintain interoperability, agent forwarding
// requests should never fail, all errors should be logged and we should
// continue processing requests.
func (s *Server) handleAgentForwardProxy(req *ssh.Request, ctx *srv.ServerContext) error {
	// Forwarding an agent to the proxy is only supported when the proxy is in
	// recording mode.
	if services.IsRecordAtProxy(ctx.SessionRecordingConfig.GetMode()) == false {
		return trace.BadParameter("agent forwarding to proxy only supported in recording mode")
	}

	// Check if the user's RBAC role allows agent forwarding.
	err := s.authHandlers.CheckAgentForward(ctx)
	if err != nil {
		return trace.Wrap(err)
	}

	// Enable agent forwarding for the broader connection-level
	// context.
	ctx.Parent().SetForwardAgent(true)

	return nil
}

func (s *Server) handleSubsystem(ch ssh.Channel, req *ssh.Request, ctx *srv.ServerContext) error {
	sb, err := s.parseSubsystemRequest(req, ctx)
	if err != nil {
		ctx.Warnf("Failed to parse subsystem request: %v: %v.", req, err)
		return trace.Wrap(err)
	}
	ctx.Debugf("Subsystem request: %v.", sb)
	// starting subsystem is blocking to the client,
	// while collecting its result and waiting is not blocking
	if err := sb.Start(ctx.ServerConn, ch, req, ctx); err != nil {
		ctx.Warnf("Subsystem request %v failed: %v.", sb, err)
		ctx.SendSubsystemResult(srv.SubsystemResult{Err: trace.Wrap(err)})
		return trace.Wrap(err)
	}
	go func() {
		err := sb.Wait()
		log.Debugf("Subsystem %v finished with result: %v.", sb, err)
		ctx.SendSubsystemResult(srv.SubsystemResult{Err: trace.Wrap(err)})
	}()
	return nil
}

// handleEnv accepts environment variables sent by the client and stores them
// in connection context
func (s *Server) handleEnv(ch ssh.Channel, req *ssh.Request, ctx *srv.ServerContext) error {
	var e sshutils.EnvReqParams
	if err := ssh.Unmarshal(req.Payload, &e); err != nil {
		ctx.Error(err)
		return trace.Wrap(err, "failed to parse env request")
	}
	ctx.SetEnv(e.Name, e.Value)
	return nil
}

// handleKeepAlive accepts and replies to keepalive@openssh.com requests.
func (s *Server) handleKeepAlive(req *ssh.Request) {
	log.Debugf("Received %q: WantReply: %v", req.Type, req.WantReply)

	// only reply if the sender actually wants a response
	if req.WantReply {
		err := req.Reply(true, nil)
		if err != nil {
			log.Warnf("Unable to reply to %q request: %v", req.Type, err)
			return
		}
	}

	log.Debugf("Replied to %q", req.Type)
}

// handleRecordingProxy responds to global out-of-band with a bool which
// indicates if it is in recording mode or not.
func (s *Server) handleRecordingProxy(req *ssh.Request) {
	var recordingProxy bool

	log.Debugf("Global request (%v, %v) received", req.Type, req.WantReply)

	if req.WantReply {
		// get the cluster config, if we can't get it, reply false
		recConfig, err := s.authService.GetSessionRecordingConfig(s.ctx)
		if err != nil {
			err := req.Reply(false, nil)
			if err != nil {
				log.Warnf("Unable to respond to global request (%v, %v): %v", req.Type, req.WantReply, err)
			}
			return
		}

		// reply true that we were able to process the message and reply with a
		// bool if we are in recording mode or not
		recordingProxy = services.IsRecordAtProxy(recConfig.GetMode())
		err = req.Reply(true, []byte(strconv.FormatBool(recordingProxy)))
		if err != nil {
			log.Warnf("Unable to respond to global request (%v, %v): %v: %v", req.Type, req.WantReply, recordingProxy, err)
			return
		}
	}

	log.Debugf("Replied to global request (%v, %v): %v", req.Type, req.WantReply, recordingProxy)
}

// handleVersionRequest replies with the Teleport version of the server.
func (s *Server) handleVersionRequest(req *ssh.Request) {
	err := req.Reply(true, []byte(teleport.Version))
	if err != nil {
		log.Debugf("Failed to reply to version request: %v.", err)
	}
}

// handleProxyJump handles ProxyJump request that is executed via direct tcp-ip dial on the proxy
func (s *Server) handleProxyJump(ctx context.Context, ccx *sshutils.ConnectionContext, identityContext srv.IdentityContext, ch ssh.Channel, req sshutils.DirectTCPIPReq) {
	// Create context for this channel. This context will be closed when the
	// session request is complete.
	ctx, scx, err := srv.NewServerContext(ctx, ccx, s, identityContext)
	if err != nil {
		log.WithError(err).Error("Unable to create connection context.")
		writeStderr(ch, "Unable to create connection context.")
		if err := ch.Close(); err != nil {
			log.WithError(err).Warn("Failed to close channel.")
		}
		return
	}
	scx.IsTestStub = s.isTestStub
	scx.AddCloser(ch)
	defer scx.Close()

	ch = scx.TrackActivity(ch)

	recConfig, err := s.GetAccessPoint().GetSessionRecordingConfig(ctx)
	if err != nil {
		log.Errorf("Unable to fetch session recording config: %v.", err)
		writeStderr(ch, "Unable to fetch session recording configuration.")
		return
	}

	// force agent forward, because in recording mode proxy needs
	// client's agent to authenticate to the target server
	//
	// When proxy is in "Recording mode" the following will happen with SSH:
	//
	// $ ssh -J user@teleport.proxy:3023 -p 3022 user@target -F ./forward.config
	//
	// Where forward.config enables agent forwarding:
	//
	// Host teleport.proxy
	//     ForwardAgent yes
	//
	// This will translate to ProxyCommand:
	//
	// exec ssh -l user -p 3023 -F ./forward.config -vvv -W 'target:3022' teleport.proxy
	//
	// -W means establish direct tcp-ip, and in SSH 2.0 session implementation,
	// this gets called before agent forwarding is requested:
	//
	// https://github.com/openssh/openssh-portable/blob/master/ssh.c#L1884
	//
	// so in recording mode, proxy is forced to request agent forwarding
	// "out of band", before SSH client actually asks for it
	// which is a hack, but the only way we can think of making it work,
	// ideas are appreciated.
	if services.IsRecordAtProxy(recConfig.GetMode()) {
		err = s.handleAgentForwardProxy(&ssh.Request{}, scx)
		if err != nil {
			log.Warningf("Failed to request agent in recording mode: %v", err)
			writeStderr(ch, "Failed to request agent")
			return
		}
	}

	netConfig, err := s.GetAccessPoint().GetClusterNetworkingConfig(ctx)
	if err != nil {
		log.Errorf("Unable to fetch cluster networking config: %v.", err)
		writeStderr(ch, "Unable to fetch cluster networking configuration.")
		return
	}

	// The keep-alive loop will keep pinging the remote server and after it has
	// missed a certain number of keep-alive requests it will cancel the
	// closeContext which signals the server to shutdown.
	go srv.StartKeepAliveLoop(srv.KeepAliveParams{
		Conns: []srv.RequestSender{
			scx.ServerConn,
		},
		Interval:     netConfig.GetKeepAliveInterval(),
		MaxCount:     netConfig.GetKeepAliveCountMax(),
		CloseContext: ctx,
		CloseCancel:  scx.CancelFunc(),
	})

	subsys, err := newProxySubsys(scx, s, proxySubsysRequest{
		host: req.Host,
		port: fmt.Sprintf("%v", req.Port),
	})
	if err != nil {
		log.Errorf("Unable instantiate proxy subsystem: %v.", err)
		writeStderr(ch, "Unable to instantiate proxy subsystem.")
		return
	}

	if err := subsys.Start(scx.ServerConn, ch, &ssh.Request{}, scx); err != nil {
		log.Errorf("Unable to start proxy subsystem: %v.", err)
		writeStderr(ch, "Unable to start proxy subsystem.")
		return
	}

	wch := make(chan struct{})
	go func() {
		defer close(wch)
		if err := subsys.Wait(); err != nil {
			log.Errorf("Proxy subsystem failed: %v.", err)
			writeStderr(ch, "Proxy subsystem failed.")
		}
	}()
	select {
	case <-wch:
	case <-ctx.Done():
	}
}

func (s *Server) replyError(ch ssh.Channel, req *ssh.Request, err error) {
	log.Error(err)
	// Terminate the error with a newline when writing to remote channel's
	// stderr so the output does not mix with the rest of the output if the remote
	// side is not doing additional formatting for extended data.
	// See github.com/gravitational/teleport/issues/4542
	message := utils.FormatErrorWithNewline(err)
	writeStderr(ch, message)
	if req.WantReply {
		if err := req.Reply(false, []byte(message)); err != nil {
			log.Warnf("Failed to reply to %q request: %v", req.Type, err)
		}
	}
}

func (s *Server) parseSubsystemRequest(req *ssh.Request, ctx *srv.ServerContext) (srv.Subsystem, error) {
	var r sshutils.SubsystemReq
	if err := ssh.Unmarshal(req.Payload, &r); err != nil {
		return nil, trace.BadParameter("failed to parse subsystem request: %v", err)
	}
	if s.proxyMode && strings.HasPrefix(r.Name, "proxy:") {
		return parseProxySubsys(r.Name, s, ctx)
	}
	if s.proxyMode && strings.HasPrefix(r.Name, "proxysites") {
		return parseProxySitesSubsys(r.Name, s)
	}
	return nil, trace.BadParameter("unrecognized subsystem: %v", r.Name)
}

func writeStderr(ch ssh.Channel, msg string) {
	if _, err := io.WriteString(ch.Stderr(), msg); err != nil {
		log.Warnf("Failed writing to ssh.Channel.Stderr(): %v", err)
	}
}

func rejectChannel(ch ssh.NewChannel, reason ssh.RejectionReason, msg string) {
	if err := ch.Reject(reason, msg); err != nil {
		log.Warnf("Failed to reject new ssh.Channel: %v", err)
	}
}<|MERGE_RESOLUTION|>--- conflicted
+++ resolved
@@ -231,7 +231,11 @@
 	return s.ebpf
 }
 
-<<<<<<< HEAD
+// GetRestrictedSessionManager returns the manager for restricting user activity.
+func (s *Server) GetRestrictedSessionManager() restricted.Manager {
+	return s.restrictedMgr
+}
+
 // GetLockWatcher gets the server's lock watcher.
 func (s *Server) GetLockWatcher() *services.LockWatcher {
 	return s.lockWatcher
@@ -249,11 +253,6 @@
 		return trace.AccessDenied(services.LockInForceMessage(lock))
 	}
 	return nil
-=======
-// GetBPF returns the BPF service used by enhanced session recording.
-func (s *Server) GetRestrictedSessionManager() restricted.Manager {
-	return s.restrictedMgr
->>>>>>> 2afd1718
 }
 
 // isAuditedAtProxy returns true if sessions are being recorded at the proxy
