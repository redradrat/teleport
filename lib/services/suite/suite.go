--- conflicted
+++ resolved
@@ -139,7 +139,6 @@
 // for services. It is used for local implementations and implementations
 // using GRPC to guarantee consistency between local and remote services
 type ServicesTestSuite struct {
-<<<<<<< HEAD
 	Access        services.Access
 	CAS           services.Trust
 	PresenceS     services.Presence
@@ -148,22 +147,9 @@
 	ConfigS       services.ClusterConfiguration
 	EventsS       types.Events
 	UsersS        services.UsersService
+	RestrictionsS services.Restrictions
 	ChangesC      chan interface{}
 	Clock         clockwork.FakeClock
-=======
-	Access          services.Access
-	CAS             services.Trust
-	PresenceS       services.Presence
-	ProvisioningS   services.Provisioner
-	WebS            services.Identity
-	ConfigS         services.ClusterConfiguration
-	EventsS         types.Events
-	UsersS          services.UsersService
-	RestrictionsS   services.Restrictions
-	ChangesC        chan interface{}
-	Clock           clockwork.FakeClock
-	NewProxyWatcher NewProxyWatcherFunc
->>>>>>> 2afd1718
 }
 
 func (s *ServicesTestSuite) Users() services.UsersService {
@@ -1923,8 +1909,6 @@
 	s.runEventsTests(c, testCases)
 }
 
-<<<<<<< HEAD
-=======
 // NetworkRestrictions tests network restrictions.
 func (s *ServicesTestSuite) NetworkRestrictions(c *check.C, opts ...Option) {
 	ctx := context.Background()
@@ -1967,67 +1951,6 @@
 	fixtures.ExpectNotFound(c, err)
 }
 
-// ProxyWatcher tests proxy watcher
-func (s *ServicesTestSuite) ProxyWatcher(c *check.C) {
-	w, err := s.NewProxyWatcher()
-	c.Assert(err, check.IsNil)
-	defer w.Close()
-
-	// since no proxy is yet present, the ProxyWatcher should immediately
-	// yield back to its retry loop.
-	select {
-	case <-w.ResetC:
-	case <-time.After(time.Second):
-		c.Fatalf("Timeout waiting for ProxyWatcher reset")
-	}
-
-	proxy := NewServer(types.KindProxy, "proxy1", "127.0.0.1:2023", apidefaults.Namespace)
-	c.Assert(s.PresenceS.UpsertProxy(proxy), check.IsNil)
-
-	// the first event is always the current list of proxies
-	select {
-	case changeset := <-w.ProxiesC:
-		c.Assert(changeset, check.HasLen, 1)
-		out, err := s.PresenceS.GetProxies()
-		c.Assert(err, check.IsNil)
-		fixtures.DeepCompare(c, changeset[0], out[0])
-	case <-w.Done():
-		c.Fatalf("Watcher has unexpectedly exited.")
-	case <-time.After(2 * time.Second):
-		c.Fatalf("Timeout waiting for the first event")
-	}
-
-	// add a second proxy
-	proxy2 := NewServer(types.KindProxy, "proxy2", "127.0.0.1:2023", apidefaults.Namespace)
-	c.Assert(s.PresenceS.UpsertProxy(proxy2), check.IsNil)
-
-	// watcher should detect the proxy list change
-	select {
-	case changeset := <-w.ProxiesC:
-		c.Assert(changeset, check.HasLen, 2)
-	case <-w.Done():
-		c.Fatalf("Watcher has unexpectedly exited.")
-	case <-time.After(2 * time.Second):
-		c.Fatalf("Timeout waiting for the first event")
-	}
-
-	c.Assert(s.PresenceS.DeleteProxy(proxy.GetName()), check.IsNil)
-
-	// watcher should detect the proxy list change
-	select {
-	case changeset := <-w.ProxiesC:
-		c.Assert(changeset, check.HasLen, 1)
-		out, err := s.PresenceS.GetProxies()
-		c.Assert(err, check.IsNil)
-		fixtures.DeepCompare(c, changeset[0], out[0])
-	case <-w.Done():
-		c.Fatalf("Watcher has unexpectedly exited.")
-	case <-time.After(2 * time.Second):
-		c.Fatalf("Timeout waiting for the first event")
-	}
-}
-
->>>>>>> 2afd1718
 func (s *ServicesTestSuite) runEventsTests(c *check.C, testCases []eventTest) {
 	ctx := context.Background()
 	w, err := s.EventsS.NewWatcher(ctx, types.Watch{
